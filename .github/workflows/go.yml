--- conflicted
+++ resolved
@@ -11,32 +11,6 @@
   build:
     runs-on: ubuntu-latest
     steps:
-<<<<<<< HEAD
-    - uses: actions/checkout@v3
-
-    - name: Set up Go
-      uses: actions/setup-go@v3
-      with:
-        go-version: 1.17
-
-    - name: Build
-      run: go build -v ./...
-
-    - name: Test
-      run: go test -race -v ./...
-      
-    - name: golangci-lint
-      uses: golangci/golangci-lint-action@v3.1.0
-      
-    - name: Coverage
-      run: go test -v ./... -coverprofile=coverage.txt -covermode=atomic
-      
-    - name: Upload coverage to Codecov
-      uses: codecov/codecov-action@v3.0.0
-      with:
-        token: ${{secrets.CODECOV_TOKEN}}
-        file: ./coverage.txt
-=======
       - uses: actions/checkout@v3
 
       - name: Set up Go
@@ -45,7 +19,7 @@
           go-version: 1.17
 
       - name: Build
-        run: go build -v ./...git
+        run: go build -v ./...
 
       - name: Test
         run: go test -race -v ./...
@@ -60,5 +34,4 @@
         uses: codecov/codecov-action@v3.0.0
         with:
           token: ${{secrets.CODECOV_TOKEN}}
-          file: ./coverage.txt
->>>>>>> 1e4562c4
+          file: ./coverage.txt